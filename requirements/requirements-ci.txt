--- conflicted
+++ resolved
@@ -36,16 +36,10 @@
 colour==0.1.5             # via -r requirements-dev.txt
 constantly==15.1.0        # via -r requirements-dev.txt, twisted
 coverage==5.3             # via -r requirements-dev.txt
-<<<<<<< HEAD
-cryptography==2.9.2       # via -r requirements-dev.txt, pyopenssl, service-identity
-cytoolz==0.10.1           # via -r requirements-dev.txt, eth-keyfile, eth-utils
-decorator==4.4.0          # via -r requirements-dev.txt, ipython, networkx
-=======
 crc32c==2.0               # via -r requirements-dev.txt, aiortc
 cryptography==3.2         # via -r requirements-dev.txt, aiortc, pyopenssl, service-identity
 cytoolz==0.10.1           # via -r requirements-dev.txt, eth-keyfile, eth-utils
 decorator==4.4.2          # via -r requirements-dev.txt, ipython, traitlets
->>>>>>> 0947d9e5
 docutils==0.14            # via -r requirements-dev.txt, readme-renderer, sphinx, sphinxcontrib-httpexample
 eth-abi==2.1.0            # via -r requirements-dev.txt, eth-account, raiden-contracts, web3
 eth-account==0.5.3        # via -r requirements-dev.txt, web3
@@ -77,15 +71,6 @@
 hypothesis==5.35.2        # via -r requirements-dev.txt
 idna==2.8                 # via -r requirements-dev.txt, hyperlink, matrix-synapse, requests, twisted
 imagesize==1.1.0          # via -r requirements-dev.txt, sphinx
-<<<<<<< HEAD
-importlib-metadata==1.7.0  # via -r requirements-dev.txt, flake8, flake8-comprehensions, jsonschema, pluggy, pytest
-incremental==17.5.0       # via -r requirements-dev.txt, treq, twisted
-iniconfig==1.0.1          # via -r requirements-dev.txt, pytest
-ipfshttpclient==0.6.0.post1  # via -r requirements-dev.txt, web3
-ipython-genutils==0.2.0   # via -r requirements-dev.txt, traitlets
-ipython==7.18.1           # via -r requirements-dev.txt
-isort==5.5.3              # via -r requirements-dev.txt, pylint
-=======
 importlib-metadata==2.0.0  # via -r requirements-dev.txt, pluggy
 incremental==17.5.0       # via -r requirements-dev.txt, treq, twisted
 iniconfig==1.0.1          # via -r requirements-dev.txt, pytest
@@ -93,23 +78,18 @@
 ipython-genutils==0.2.0   # via -r requirements-dev.txt, traitlets
 ipython==7.19.0           # via -r requirements-dev.txt
 isort==5.6.4              # via -r requirements-dev.txt, pylint
->>>>>>> 0947d9e5
 itsdangerous==1.1.0       # via -r requirements-dev.txt, flask
 jedi==0.17.0              # via -r requirements-dev.txt, ipython
 jinja2==2.10.1            # via -r requirements-dev.txt, flask, matrix-synapse, sphinx
 jsonschema==3.2.0         # via -r requirements-dev.txt, matrix-synapse, web3
 lazy-object-proxy==1.4.1  # via -r requirements-dev.txt, astroid
 lru-dict==1.1.6           # via -r requirements-dev.txt, web3
-macholib==1.14            # via -r requirements-ci.in, pyinstaller
+macholib==1.14            # via -r requirements-ci.in
 markupsafe==1.1.1         # via -r requirements-dev.txt, jinja2
 marshmallow-dataclass==8.0.0  # via -r requirements-dev.txt
 marshmallow-enum==1.5.1   # via -r requirements-dev.txt
 marshmallow-polyfield==5.9  # via -r requirements-dev.txt
-<<<<<<< HEAD
-marshmallow==3.8.0        # via -r requirements-dev.txt, marshmallow-dataclass, marshmallow-enum, marshmallow-polyfield
-=======
 marshmallow==3.9.1        # via -r requirements-dev.txt, marshmallow-dataclass, marshmallow-enum, marshmallow-polyfield
->>>>>>> 0947d9e5
 matrix-client==0.3.2      # via -r requirements-dev.txt
 matrix-synapse==1.19.1    # via -r requirements-dev.txt
 mccabe==0.6.1             # via -r requirements-dev.txt, flake8, pylint
@@ -120,14 +100,8 @@
 mypy==0.782               # via -r requirements-dev.txt
 nest-asyncio==1.4.3       # via -r requirements-dev.txt
 netaddr==0.7.19           # via -r requirements-dev.txt, matrix-synapse, multiaddr
-<<<<<<< HEAD
-netifaces==0.10.9         # via -r requirements-dev.txt
-networkx==2.5             # via -r requirements-dev.txt
-objgraph==3.4.1           # via -r requirements-dev.txt
-=======
 netifaces==0.10.9         # via -r requirements-dev.txt, aioice
 objgraph==3.5.0           # via -r requirements-dev.txt
->>>>>>> 0947d9e5
 packaging==19.0           # via -r requirements-dev.txt, pytest, sphinx
 parsimonious==0.8.1       # via -r requirements-dev.txt, eth-abi
 parso==0.7.0              # via -r requirements-dev.txt, jedi
@@ -136,22 +110,13 @@
 pexpect==4.8.0            # via -r requirements-dev.txt, ipython
 phonenumbers==8.10.13     # via -r requirements-dev.txt, matrix-synapse
 pickleshare==0.7.5        # via -r requirements-dev.txt, ipython
-<<<<<<< HEAD
-pillow==6.2.0             # via -r requirements-dev.txt, matrix-synapse
-pip-tools==5.3.1          # via -r requirements-dev.txt
-=======
 pillow==7.2.0             # via -r requirements-dev.txt, matrix-synapse
 pip-tools==5.4.0          # via -r requirements-dev.txt
->>>>>>> 0947d9e5
 pluggy==0.12.0            # via -r requirements-dev.txt, pytest
 prometheus-client==0.3.1  # via -r requirements-dev.txt, matrix-synapse
 prompt-toolkit==3.0.5     # via -r requirements-dev.txt, ipython
 protobuf==3.11.3          # via -r requirements-dev.txt, web3
-<<<<<<< HEAD
-psutil==5.7.2             # via -r requirements-dev.txt, mirakuru
-=======
 psutil==5.7.3             # via -r requirements-dev.txt, mirakuru
->>>>>>> 0947d9e5
 ptyprocess==0.6.0         # via -r requirements-dev.txt, pexpect
 py-ecc==1.4.7             # via -r requirements-dev.txt, raiden-contracts
 py-solc==3.2.0            # via -r requirements-dev.txt, raiden-contracts
@@ -167,12 +132,8 @@
 pygments==2.6.1           # via -r requirements-dev.txt, ipython, pdbpp, readme-renderer, sphinx
 pyhamcrest==1.9.0         # via -r requirements-dev.txt, twisted
 pyinstaller-hooks-contrib==2020.7  # via pyinstaller
-<<<<<<< HEAD
-pyinstaller==4.0          # via -r requirements-ci.in
-=======
 pyinstaller==4.1          # via -r requirements-ci.in
 pylibsrtp==0.6.6          # via -r requirements-dev.txt, aiortc
->>>>>>> 0947d9e5
 pylint==2.6.0             # via -r requirements-dev.txt
 pymacaroons==0.13.0       # via -r requirements-dev.txt, matrix-synapse
 pynacl==1.3.0             # via -r requirements-dev.txt, matrix-synapse, pymacaroons, signedjson
@@ -184,11 +145,7 @@
 pytest-random==0.2        # via -r requirements-dev.txt
 pytest-select==0.1.2      # via -r requirements-dev.txt
 pytest-xdist==2.1.0       # via -r requirements-dev.txt
-<<<<<<< HEAD
-pytest==6.0.2             # via -r requirements-dev.txt, pytest-forked, pytest-random, pytest-select, pytest-xdist
-=======
 pytest==6.1.2             # via -r requirements-dev.txt, pytest-forked, pytest-random, pytest-select, pytest-xdist
->>>>>>> 0947d9e5
 python-dateutil==2.8.0    # via s3cmd
 python-magic==0.4.15      # via s3cmd
 pytz==2019.1              # via -r requirements-dev.txt, babel, flask-restful
@@ -207,19 +164,11 @@
 service-identity==18.1.0  # via -r requirements-dev.txt, matrix-synapse, twisted
 signedjson==1.1           # via -r requirements-dev.txt, matrix-synapse
 simplejson==3.16.0        # via -r requirements-dev.txt, canonicaljson
-<<<<<<< HEAD
-six==1.12.0               # via -r requirements-dev.txt, astroid, astunparse, automat, bcrypt, bleach, cryptography, flake8-tuple, flask-cors, flask-restful, jsonschema, multiaddr, packaging, parsimonious, pip-tools, protobuf, pyhamcrest, pymacaroons, pynacl, pyopenssl, pyrsistent, python-dateutil, readme-renderer, responses, sphinxcontrib-httpdomain, structlog, traitlets, treq
-snowballstemmer==1.2.1    # via -r requirements-dev.txt, sphinx
-sortedcontainers==2.1.0   # via -r requirements-dev.txt, hypothesis, matrix-synapse
-sphinx-rtd-theme==0.5.0   # via -r requirements-dev.txt
-sphinx==3.2.1             # via -r requirements-dev.txt, releases, sphinx-rtd-theme, sphinxcontrib-httpdomain, sphinxcontrib-httpexample, sphinxcontrib-images
-=======
 six==1.15.0               # via -r requirements-dev.txt, astroid, astunparse, automat, bcrypt, bleach, cryptography, flake8-tuple, flask-cors, flask-restful, jsonschema, multiaddr, packaging, parsimonious, pip-tools, protobuf, pyhamcrest, pymacaroons, pynacl, pyopenssl, pyrsistent, python-dateutil, readme-renderer, responses, sphinxcontrib-httpdomain, structlog, traitlets, treq
 snowballstemmer==1.2.1    # via -r requirements-dev.txt, sphinx
 sortedcontainers==2.1.0   # via -r requirements-dev.txt, hypothesis, matrix-synapse
 sphinx-rtd-theme==0.5.0   # via -r requirements-dev.txt
 sphinx==3.3.1             # via -r requirements-dev.txt, releases, sphinx-rtd-theme, sphinxcontrib-httpdomain, sphinxcontrib-httpexample, sphinxcontrib-images
->>>>>>> 0947d9e5
 sphinxcontrib-applehelp==1.0.2  # via -r requirements-dev.txt, sphinx
 sphinxcontrib-devhelp==1.0.2  # via -r requirements-dev.txt, sphinx
 sphinxcontrib-htmlhelp==1.0.3  # via -r requirements-dev.txt, sphinx
@@ -230,33 +179,20 @@
 sphinxcontrib-qthelp==1.0.3  # via -r requirements-dev.txt, sphinx
 sphinxcontrib-serializinghtml==1.1.4  # via -r requirements-dev.txt, sphinx
 structlog==20.1.0         # via -r requirements-dev.txt
-<<<<<<< HEAD
-toml==0.10.1              # via -r requirements-dev.txt, black, pylint, pytest
-=======
 toml==0.10.2              # via -r requirements-dev.txt, black, pylint, pytest
->>>>>>> 0947d9e5
 toolz==0.9.0              # via -r requirements-dev.txt, cytoolz
 traitlets==4.3.2          # via -r requirements-dev.txt, ipython
 treq==18.6.0              # via -r requirements-dev.txt, matrix-synapse
 twisted[tls]==20.3.0      # via -r requirements-dev.txt, matrix-synapse, treq
-<<<<<<< HEAD
-typed-ast==1.4.0          # via -r requirements-dev.txt, astroid, black, mypy
-typing-extensions==3.7.4.3  # via -r requirements-dev.txt, matrix-synapse, mypy, signedjson, web3
-=======
 typed-ast==1.4.0          # via -r requirements-dev.txt, black, mypy
 typing-extensions==3.7.4.3  # via -r requirements-dev.txt, black, matrix-synapse, mypy, signedjson
->>>>>>> 0947d9e5
 typing-inspect==0.4.0     # via -r requirements-dev.txt, marshmallow-dataclass
 ulid-py==1.1.0            # via -r requirements-dev.txt
 unpaddedbase64==1.1.0     # via -r requirements-dev.txt, matrix-synapse, signedjson
 urllib3==1.25.3           # via -r requirements-dev.txt, requests
 varint==1.0.2             # via -r requirements-dev.txt, multiaddr
 wcwidth==0.1.9            # via -r requirements-dev.txt, prompt-toolkit
-<<<<<<< HEAD
-web3==5.12.1              # via -r requirements-dev.txt, raiden-contracts
-=======
 web3==5.13.0              # via -r requirements-dev.txt, raiden-contracts
->>>>>>> 0947d9e5
 webencodings==0.5.1       # via -r requirements-dev.txt, bleach
 websockets==8.1           # via -r requirements-dev.txt, web3
 werkzeug==1.0.1           # via -r requirements-dev.txt, flask
