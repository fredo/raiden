import os
import subprocess
from pathlib import Path

import gevent
import pytest
from gevent.event import AsyncResult

from raiden.constants import Environment, RoutingMode
<<<<<<< HEAD
=======
from raiden.raiden_service import RaidenService
>>>>>>> 0947d9e5
from raiden.settings import CapabilitiesConfig
from raiden.tests.utils.network import (
    CHAIN,
    BlockchainServices,
    create_all_channels_for_network,
    create_apps,
    create_network_channels,
    create_sequential_channels,
    parallel_start_apps,
    wait_for_alarm_start,
    wait_for_channels,
    wait_for_token_networks,
)
from raiden.tests.utils.tests import shutdown_apps_and_cleanup_tasks
from raiden.tests.utils.transport import ParsedURL
from raiden.utils.typing import (
    BlockNumber,
    BlockTimeout,
    ChainID,
    Iterable,
    Iterator,
    List,
    MonitoringServiceAddress,
    OneToNAddress,
    Optional,
    Port,
    ServiceRegistryAddress,
    TokenAddress,
    TokenAmount,
    TokenNetworkRegistryAddress,
    UserDepositAddress,
)


def timeout(blockchain_type: str) -> float:
    """As parity nodes are slower, we need to set a longer timeout when
    waiting for onchain events to complete."""
    return 120 if blockchain_type == "parity" else 30


@pytest.fixture
def routing_mode():
    return RoutingMode.PRIVATE


@pytest.fixture
def raiden_chain(
    token_addresses: List[TokenAddress],
    token_network_registry_address: TokenNetworkRegistryAddress,
    one_to_n_address: Optional[OneToNAddress],
    monitoring_service_address: MonitoringServiceAddress,
    channels_per_node: int,
    deposit: TokenAmount,
    settle_timeout: BlockTimeout,
    chain_id: ChainID,
    blockchain_services: BlockchainServices,
    reveal_timeout: BlockTimeout,
    retry_interval_initial: float,
    retry_interval_max: float,
    retries_before_backoff: int,
    environment_type: Environment,
    unrecoverable_error_should_crash: bool,
    local_matrix_servers: List[ParsedURL],
    blockchain_type: str,
    contracts_path: Path,
    user_deposit_address: UserDepositAddress,
    broadcast_rooms: List[str],
    logs_storage: str,
    register_tokens: bool,
    start_raiden_apps: bool,
    routing_mode: RoutingMode,
    blockchain_query_interval: float,
    resolver_ports: List[Optional[int]],
    enable_rest_api: bool,
    port_generator: Iterator[Port],
    capabilities: CapabilitiesConfig,
<<<<<<< HEAD
) -> Iterable[List[App]]:
=======
) -> Iterable[List[RaidenService]]:
>>>>>>> 0947d9e5

    if len(token_addresses) != 1:
        raise ValueError("raiden_chain only works with a single token")

    assert channels_per_node in (0, 1, 2, CHAIN), (
        "deployed_network uses create_sequential_network that can only work "
        "with 0, 1 or 2 channels"
    )

    base_datadir = os.path.join(logs_storage, "raiden_nodes")

    service_registry_address: Optional[ServiceRegistryAddress] = None
    if blockchain_services.service_registry:
        service_registry_address = blockchain_services.service_registry.address
    raiden_apps = create_apps(
        chain_id=chain_id,
        blockchain_services=blockchain_services.blockchain_services,
        token_network_registry_address=token_network_registry_address,
        one_to_n_address=one_to_n_address,
        secret_registry_address=blockchain_services.secret_registry.address,
        service_registry_address=service_registry_address,
        user_deposit_address=user_deposit_address,
        monitoring_service_contract_address=monitoring_service_address,
        reveal_timeout=reveal_timeout,
        settle_timeout=settle_timeout,
        database_basedir=base_datadir,
        retry_interval_initial=retry_interval_initial,
        retry_interval_max=retry_interval_max,
        retries_before_backoff=retries_before_backoff,
        environment_type=environment_type,
        unrecoverable_error_should_crash=unrecoverable_error_should_crash,
        local_matrix_url=local_matrix_servers[0],
        contracts_path=contracts_path,
        broadcast_rooms=broadcast_rooms,
        routing_mode=routing_mode,
        blockchain_query_interval=blockchain_query_interval,
        resolver_ports=resolver_ports,
        enable_rest_api=enable_rest_api,
        port_generator=port_generator,
        capabilities_config=capabilities,
    )

    confirmed_block = BlockNumber(raiden_apps[0].confirmation_blocks + 1)
    blockchain_services.proxy_manager.client.wait_until_block(target_block_number=confirmed_block)

    if start_raiden_apps:
        parallel_start_apps(raiden_apps)

        if register_tokens:
            exception = RuntimeError(
                "`raiden_chain` fixture setup failed, token networks unavailable"
            )
            with gevent.Timeout(seconds=timeout(blockchain_type), exception=exception):
                wait_for_token_networks(
                    raiden_apps=raiden_apps,
                    token_network_registry_address=token_network_registry_address,
                    token_addresses=token_addresses,
                )

    app_channels = create_sequential_channels(raiden_apps, channels_per_node)

    create_all_channels_for_network(
        app_channels=app_channels,
        token_addresses=token_addresses,
        channel_individual_deposit=deposit,
        channel_settle_timeout=settle_timeout,
    )

    if start_raiden_apps:
        exception = RuntimeError("`raiden_chain` fixture setup failed, nodes are unreachable")
        with gevent.Timeout(seconds=timeout(blockchain_type), exception=exception):
            wait_for_channels(
                app_channels=app_channels,
                token_network_registry_address=blockchain_services.deploy_registry.address,
                token_addresses=token_addresses,
                deposit=deposit,
            )

    yield raiden_apps

    shutdown_apps_and_cleanup_tasks(raiden_apps)


@pytest.fixture
def resolvers(resolver_ports):
    """Invoke resolver process for each node having a resolver port

    By default, Raiden nodes start without hash resolvers (all ports are None)
    """
    resolvers = []
    for port in resolver_ports:
        resolver = None
        if port is not None:
            args = ["python", "tools/dummy_resolver_server.py", str(port)]
            resolver = subprocess.Popen(args, stdout=subprocess.PIPE)
            assert resolver.poll() is None
        resolvers.append(resolver)

    yield resolvers

    for resolver in resolvers:
        if resolver is not None:
            resolver.terminate()


@pytest.fixture
def adhoc_capability():
    return False


@pytest.fixture
def capabilities(adhoc_capability) -> CapabilitiesConfig:
    config = CapabilitiesConfig()
    if adhoc_capability:
        config.adhoc_capability = adhoc_capability  # type: ignore
    return config


@pytest.fixture
def raiden_network(
    token_addresses: List[TokenAddress],
    token_network_registry_address: TokenNetworkRegistryAddress,
    one_to_n_address: Optional[OneToNAddress],
    monitoring_service_address: MonitoringServiceAddress,
    channels_per_node: int,
    deposit: TokenAmount,
    settle_timeout: BlockTimeout,
    chain_id: ChainID,
    blockchain_services: BlockchainServices,
    reveal_timeout: BlockTimeout,
    retry_interval_initial: float,
    retry_interval_max: float,
    retries_before_backoff: int,
    environment_type: Environment,
    unrecoverable_error_should_crash: bool,
    local_matrix_servers: List[ParsedURL],
    blockchain_type: str,
    contracts_path: Path,
    user_deposit_address: Optional[UserDepositAddress],
    broadcast_rooms: List[str],
    logs_storage: str,
    register_tokens: bool,
    start_raiden_apps: bool,
    routing_mode: RoutingMode,
    blockchain_query_interval: float,
    resolver_ports: List[Optional[int]],
    enable_rest_api: bool,
    port_generator: Iterator[Port],
    capabilities: CapabilitiesConfig,
<<<<<<< HEAD
) -> Iterable[List[App]]:
=======
) -> Iterable[List[RaidenService]]:
>>>>>>> 0947d9e5
    service_registry_address = None
    if blockchain_services.service_registry:
        service_registry_address = blockchain_services.service_registry.address

    base_datadir = os.path.join(logs_storage, "raiden_nodes")

    raiden_apps = create_apps(
        chain_id=chain_id,
        contracts_path=contracts_path,
        blockchain_services=blockchain_services.blockchain_services,
        token_network_registry_address=token_network_registry_address,
        secret_registry_address=blockchain_services.secret_registry.address,
        service_registry_address=service_registry_address,
        one_to_n_address=one_to_n_address,
        user_deposit_address=user_deposit_address,
        monitoring_service_contract_address=monitoring_service_address,
        reveal_timeout=reveal_timeout,
        settle_timeout=settle_timeout,
        database_basedir=base_datadir,
        retry_interval_initial=retry_interval_initial,
        retry_interval_max=retry_interval_max,
        retries_before_backoff=retries_before_backoff,
        environment_type=environment_type,
        unrecoverable_error_should_crash=unrecoverable_error_should_crash,
        local_matrix_url=local_matrix_servers[0],
        broadcast_rooms=broadcast_rooms,
        routing_mode=routing_mode,
        blockchain_query_interval=blockchain_query_interval,
        resolver_ports=resolver_ports,
        enable_rest_api=enable_rest_api,
        port_generator=port_generator,
        capabilities_config=capabilities,
    )

    confirmed_block = BlockNumber(raiden_apps[0].confirmation_blocks + 1)
    blockchain_services.proxy_manager.client.wait_until_block(target_block_number=confirmed_block)

    if start_raiden_apps:
        parallel_start_apps(raiden_apps)

        if register_tokens:
            exception = RuntimeError(
                "`raiden_chain` fixture setup failed, token networks unavailable"
            )
            with gevent.Timeout(seconds=timeout(blockchain_type), exception=exception):
                wait_for_token_networks(
                    raiden_apps=raiden_apps,
                    token_network_registry_address=token_network_registry_address,
                    token_addresses=token_addresses,
                )

    app_channels = create_network_channels(raiden_apps, channels_per_node)

    create_all_channels_for_network(
        app_channels=app_channels,
        token_addresses=token_addresses,
        channel_individual_deposit=deposit,
        channel_settle_timeout=settle_timeout,
    )

    if start_raiden_apps:
        exception = RuntimeError("`raiden_network` fixture setup failed, nodes are unreachable")
        with gevent.Timeout(seconds=timeout(blockchain_type), exception=exception):
            wait_for_channels(
                app_channels=app_channels,
                token_network_registry_address=blockchain_services.deploy_registry.address,
                token_addresses=token_addresses,
                deposit=deposit,
            )

        # Force blocknumber update
        exception = RuntimeError("Alarm failed to start and set up start_block correctly")

        with gevent.Timeout(seconds=5, exception=exception):
            wait_for_alarm_start(raiden_apps)

    yield raiden_apps

    shutdown_apps_and_cleanup_tasks(raiden_apps)


class RestartNode:
    def __init__(self):
        self.async_result: Optional[AsyncResult] = None

    def link_exception_to(self, result: AsyncResult) -> None:
        self.async_result = result

    def __call__(self, service: RaidenService) -> None:
        if self.async_result is not None:
            service.greenlet.link_exception(self.async_result)
        service.start()


@pytest.fixture
def restart_node() -> RestartNode:
    return RestartNode()<|MERGE_RESOLUTION|>--- conflicted
+++ resolved
@@ -7,10 +7,7 @@
 from gevent.event import AsyncResult
 
 from raiden.constants import Environment, RoutingMode
-<<<<<<< HEAD
-=======
 from raiden.raiden_service import RaidenService
->>>>>>> 0947d9e5
 from raiden.settings import CapabilitiesConfig
 from raiden.tests.utils.network import (
     CHAIN,
@@ -87,11 +84,7 @@
     enable_rest_api: bool,
     port_generator: Iterator[Port],
     capabilities: CapabilitiesConfig,
-<<<<<<< HEAD
-) -> Iterable[List[App]]:
-=======
 ) -> Iterable[List[RaidenService]]:
->>>>>>> 0947d9e5
 
     if len(token_addresses) != 1:
         raise ValueError("raiden_chain only works with a single token")
@@ -241,11 +234,7 @@
     enable_rest_api: bool,
     port_generator: Iterator[Port],
     capabilities: CapabilitiesConfig,
-<<<<<<< HEAD
-) -> Iterable[List[App]]:
-=======
 ) -> Iterable[List[RaidenService]]:
->>>>>>> 0947d9e5
     service_registry_address = None
     if blockchain_services.service_registry:
         service_registry_address = blockchain_services.service_registry.address
