import json
from abc import ABC
from dataclasses import dataclass
from enum import Enum
from typing import Any, Callable, Dict, Iterable, List, Optional, Sequence, Tuple, Union
from uuid import uuid4

import gevent
import structlog
from eth_utils import (
    decode_hex,
    encode_hex,
    is_bytes,
    is_checksum_address,
    to_canonical_address,
    to_hex,
)
from eth_utils.toolz import assoc
from gevent.lock import Semaphore
from hexbytes import HexBytes
from requests.exceptions import ReadTimeout
from web3 import HTTPProvider, Web3
from web3._utils.contracts import (
    encode_transaction_data,
    find_matching_fn_abi,
    prepare_transaction,
)
from web3._utils.empty import empty
from web3.contract import Contract, ContractFunction
from web3.eth import Eth
from web3.exceptions import BlockNotFound, TransactionNotFound
from web3.gas_strategies.rpc import rpc_gas_price_strategy
from web3.middleware import simple_cache_middleware
from web3.types import (
    ABIFunction,
    BlockData,
    FilterParams,
    LogReceipt,
    RPCEndpoint,
    RPCResponse,
    TxParams,
    TxReceipt,
    Wei,
)

from raiden.constants import (
    BLOCK_ID_LATEST,
    BLOCK_ID_PENDING,
    GENESIS_BLOCK_NUMBER,
    NO_STATE_QUERY_AFTER_BLOCKS,
    NULL_ADDRESS_CHECKSUM,
    RECEIPT_FAILURE_CODE,
    TRANSACTION_INTRINSIC_GAS,
    WEB3_BLOCK_NOT_FOUND_RETRY_COUNT,
    EthClient,
)
from raiden.exceptions import (
    AddressWithoutCode,
    ContractCodeMismatch,
    EthereumNonceTooLow,
    EthNodeInterfaceError,
    InsufficientEth,
    RaidenError,
    RaidenUnrecoverableError,
    ReplacementTransactionUnderpriced,
)
from raiden.network.rpc.middleware import block_hash_cache_middleware
from raiden.utils.ethereum_clients import VersionSupport, is_supported_client
from raiden.utils.formatting import to_checksum_address
from raiden.utils.keys import privatekey_to_address
from raiden.utils.smart_contracts import safe_gas_limit
from raiden.utils.typing import (
    ABI,
    MYPY_ANNOTATION,
    Address,
    AddressHex,
    BlockHash,
    BlockIdentifier,
    BlockNumber,
    CompiledContract,
    Nonce,
    PrivateKey,
    T_Address,
    T_Nonce,
    T_TransactionHash,
    TokenAmount,
    TransactionHash,
    typecheck,
)
from raiden_contracts.utils.type_aliases import ChainID

log = structlog.get_logger(__name__)

GETH_REQUIRE_OPCODE = "Missing opcode 0xfe"
PARITY_REQUIRE_ERROR = "Bad instruction"
EXTRA_DATA_LENGTH = 66  # 32 bytes hex encoded + `0x` prefix


def logs_blocks_sanity_check(from_block: BlockIdentifier, to_block: BlockIdentifier) -> None:
    """Checks that the from/to blocks passed onto log calls contain only appropriate types"""
    is_valid_from = isinstance(from_block, int) or isinstance(from_block, str)
    assert is_valid_from, "event log from block can be integer or latest,pending, earliest"
    is_valid_to = isinstance(to_block, int) or isinstance(to_block, str)
    assert is_valid_to, "event log to block can be integer or latest,pending, earliest"


def check_transaction_failure(transaction: "TransactionMined", client: "JSONRPCClient") -> None:
    """ Raise an exception if the transaction consumed all the gas. """

    if was_transaction_successfully_mined(transaction):
        return

    receipt = transaction.receipt
    gas_used = receipt["gasUsed"]

    # Transactions were `gas_used` is lower than `startgas` did hit an assert.
    # These errors have to be further checked by the caller.
    if gas_used >= transaction.startgas:

        failed_with_require = client.transaction_failed_with_a_require(
            transaction.transaction_hash
        )
        if failed_with_require is True:
            if isinstance(transaction.data, SmartContractCall):
                smart_contract_function = transaction.data.function
                msg = (
                    f"`{smart_contract_function}` failed because of a require. "
                    f"This looks like a bug in the smart contract."
                )
            elif isinstance(transaction.data, ByteCode):
                contract_name = transaction.data.contract_name
                msg = (
                    f"Deploying {contract_name} failed with a require, this "
                    f"looks like a error detection or compiler bug!"
                )
            else:
                typecheck(transaction.data, EthTransfer)
                msg = (
                    "EthTransfer failed with a require. This looks like a bug "
                    "in the detection code or in the client reporting!"
                )
        elif failed_with_require is False:
            if isinstance(transaction.data, SmartContractCall):
                smart_contract_function = transaction.data.function
                msg = (
                    f"`{smart_contract_function}` failed and all gas was used "
                    f"({gas_used}), but the last opcode was *not* a failed "
                    f"`require`. This can happen for a few reasons: 1. The smart "
                    f"contract code may have an assert inside an if statement, at "
                    f"the time of gas estimation the condition was false, but "
                    f"another transaction changed the state of the smart contrat "
                    f"making the condition true. 2. The call to "
                    f"`{smart_contract_function}` executes an opcode with "
                    f"variable gas, at the time of gas estimation the cost was "
                    f"low, but another transaction changed the environment so "
                    f"that the new cost is high.  This is particularly "
                    f"problematic storage is set to `0`, since the cost of a "
                    f"`SSTORE` increases 4 times. 3. The cost of the function "
                    f"varies with external state, if the cost increases because "
                    f"of another transaction the transaction can fail."
                )
            elif isinstance(transaction.data, ByteCode):
                contract_name = transaction.data.contract_name
                msg = (
                    f"Deploying {contract_name} failed because all gas was used, "
                    f"this looks like a gas estimation bug!"
                )
            else:
                typecheck(transaction.data, EthTransfer)
                msg = "EthTransfer failed!"

        else:
            # Couldn't determine if a require was hit because the debug
            # interfaces were not enabled.
            if isinstance(transaction.data, SmartContractCall):
                smart_contract_function = transaction.data.function

                # This error happened multiple times, it deserves a refresher on
                # frequent reasons why it may happen:
                msg = (
                    f"`{smart_contract_function}` failed and all gas was used "
                    f"({gas_used}). This can happen for a few reasons: "
                    f"1. The smart contract code may have an assert inside an if "
                    f"statement, at the time of gas estimation the condition was false, "
                    f"but another transaction changed the state of the smart contrat "
                    f"making the condition true. 2. The call to "
                    f"`{smart_contract_function}` executes an opcode with variable gas, "
                    f"at the time of gas estimation the cost was low, but another "
                    f"transaction changed the environment so that the new cost is high. "
                    f"This is particularly problematic storage is set to `0`, since the "
                    f"cost of a `SSTORE` increases 4 times. 3. The cost of the function "
                    f"varies with external state, if the cost increases because of "
                    f"another transaction the transaction can fail. 4. There is a bug in the"
                    f"smart contract and a `require` condition failed."
                )
            elif isinstance(transaction.data, ByteCode):
                contract_name = transaction.data.contract_name
                msg = f"Deploying {contract_name} failed because all the gas was used!"
            else:
                typecheck(transaction.data, EthTransfer)
                msg = "EthTransfer failed!"

        # Keeping this around just in case the wrong value from the receipt is
        # used (Previously the `cumulativeGasUsed` was used, which was
        # incorrect).
        if gas_used > transaction.startgas:
            msg = (
                "The receipt `gasUsed` reported in the receipt is higher than the "
                "transaction startgas!." + msg
            )

        # This cannot be a unrecoverable in general, since transactions to
        # external smart contracts may fail.
        raise RaidenError(msg)


def was_transaction_successfully_mined(transaction: "TransactionMined") -> bool:
    """ `True` if the transaction was successfully mined, `False` otherwise. """
    if "status" not in transaction.receipt:
        # This should never happen. Raiden checks ethereum client for compatibility at startup
        raise AssertionError(
            "Transaction receipt does not contain a status field. Upgrade your client"
        )

    return transaction.receipt["status"] != RECEIPT_FAILURE_CODE


def geth_assert_rpc_interfaces(web3: Web3) -> None:
    try:
        web3.clientVersion
    except ValueError:
        raise EthNodeInterfaceError(
            "The underlying geth node does not have the web3 rpc interface "
            "enabled. Please run it with '--http.api eth,net,web3'"
        )

    try:
        web3.eth.blockNumber
    except ValueError:
        raise EthNodeInterfaceError(
            "The underlying geth node does not have the eth rpc interface "
            "enabled. Please run it with '--http.api eth,net,web3'"
        )

    try:
        web3.net.version
    except ValueError:
        raise EthNodeInterfaceError(
            "The underlying geth node does not have the net rpc interface "
            "enabled. Please run it with '--http.api eth,net,web3'"
        )


def parity_assert_rpc_interfaces(web3: Web3) -> None:
    try:
        web3.clientVersion
    except ValueError:
        raise EthNodeInterfaceError(
            "The underlying parity node does not have the web3 rpc interface "
            "enabled. Please run it with --jsonrpc-apis=eth,net,web3,parity"
        )

    try:
        web3.eth.blockNumber
    except ValueError:
        raise EthNodeInterfaceError(
            "The underlying parity node does not have the eth rpc interface "
            "enabled. Please run it with --jsonrpc-apis=eth,net,web3,parity"
        )

    try:
        web3.net.version
    except ValueError:
        raise EthNodeInterfaceError(
            "The underlying parity node does not have the net rpc interface "
            "enabled. Please run it with --jsonrpc-apis=eth,net,web3,parity"
        )

    try:
        web3.manager.request_blocking(RPCEndpoint("parity_nextNonce"), [NULL_ADDRESS_CHECKSUM])
    except ValueError:
        raise EthNodeInterfaceError(
            "The underlying parity node does not have the parity rpc interface "
            "enabled. Please run it with --jsonrpc-apis=eth,net,web3,parity"
        )


def parity_discover_next_available_nonce(web3: Web3, address: Address) -> Nonce:
    """Returns the next available nonce for `address`."""
    next_nonce_encoded = web3.manager.request_blocking(
        RPCEndpoint("parity_nextNonce"), [to_checksum_address(address)]
    )
    return Nonce(int(next_nonce_encoded, 16))


def geth_discover_next_available_nonce(web3: Web3, address: Address) -> Nonce:
    """Returns the next available nonce for `address`."""
    return web3.eth.getTransactionCount(address, BLOCK_ID_PENDING)


def discover_next_available_nonce(web3: Web3, eth_node: EthClient, address: Address) -> Nonce:
    """Returns the next available nonce for `address`.

    Nonce discovery had a few iterations:

    - Initially the client fetched the next avaialble nonce before sending
      every transaction.
    - Commit e4edcde0ce tried to handle race conditions were two concurrent
      *local* transactions would use the same nonce, since the nonce was
      fecthed without synchronization. The strategy was to query it often and
      update the local state, with the addition of a lock to synchronize its
      usage.
    - Commit f750fbd7f7 removed the regular updates, it didn't fix race
      conditions for *multiple* clients or restarts, and made a requirement
      that only one app can use the private key at the time. This removed
      remote race conditions.
    - Commit d3d204022e started using the txpool interface to account for all
      sent transactions.
    - Commit 83f3d8f3bd simplified the nonce update since Geth's API was fixed.
      And added the special case for Parity.
    """

    if eth_node is EthClient.PARITY:
        parity_assert_rpc_interfaces(web3)
        available_nonce = parity_discover_next_available_nonce(web3, address)

    elif eth_node is EthClient.GETH:
        geth_assert_rpc_interfaces(web3)
        available_nonce = geth_discover_next_available_nonce(web3, address)

    return available_nonce


def check_address_has_code(
    client: "JSONRPCClient",
    address: Address,
    contract_name: str,
    given_block_identifier: BlockIdentifier,
    expected_code: bytes = None,
) -> None:
    """Checks that the given address contains code.

    Use this function to detect errors prior to sending transactions, which is
    faster to interact and easier to debug. These are the problem that can be
    prevented:

    - Ensure the target address indeed has code. Otherwise transaction would
      fail to execute.
    - Ensure the smart contract exists for the expected time frame. This can be
      important to verify the metadata is correct, which is necessary to reduce
      the range which events are queried, and also to detect bugs were a piece
      of code tries to interact with a smart contract that has not finished
      deploying.
    - If possible, check the bytecode of the target smart contract. This is
      important because it will validate the smart contract ABI (assuming the
      metadata is correct). Invalid ABI lead to subtle hard to debug bugs.
    """
    if is_bytes(given_block_identifier):
        assert isinstance(given_block_identifier, bytes), MYPY_ANNOTATION
        block_hash = encode_hex(given_block_identifier)
        given_block_identifier = client.web3.eth.getBlock(block_hash)["number"]

    result = client.web3.eth.getCode(address, given_block_identifier)

    if not result:
        # The error message is printed to the user from ui/cli.py. Make sure it
        # is readable.
        raise AddressWithoutCode(
            "[{}]Address {} does not contain code".format(
                contract_name, to_checksum_address(address)
            )
        )

    if expected_code is not None and result != expected_code:
        # The error message is printed to the user from ui/cli.py. Make sure it
        # is readable.
        raise ContractCodeMismatch(
            f"[{contract_name}] Address {to_checksum_address(address)} has wrong code"
        )


def check_address_has_code_handle_pruned_block(
    client: "JSONRPCClient",
    address: Address,
    contract_name: str,
    given_block_identifier: BlockIdentifier,
    expected_code: bytes = None,
) -> None:
    """Checks that the given address contains code.

    If `given_block_identifier` points to a pruned block, fallbacks to use
    `latest` instead.
    """
    try:
        check_address_has_code(
            client, address, contract_name, given_block_identifier, expected_code
        )
    except ValueError:
        check_address_has_code(client, address, contract_name, "latest", expected_code)


def get_transaction_data(
    web3: Web3, abi: ABI, function_name: str, args: Any = None, kwargs: Any = None
) -> str:
    """Get encoded transaction data"""
    args = args or list()
    fn_abi = find_matching_fn_abi(
        abi=abi, abi_codec=web3.codec, fn_identifier=function_name, args=args, kwargs=kwargs
    )
    return encode_transaction_data(
        web3=web3,
        fn_identifier=function_name,
        contract_abi=abi,
        fn_abi=fn_abi,
        args=args,
        kwargs=kwargs,
    )


def gas_price_for_fast_transaction(web3: Web3) -> int:
    try:
        # generateGasPrice takes the transaction to be send as an optional argument
        # but both strategies that we are using (time-based and rpc-based) don't make
        # use of this argument. It is therefore safe to not provide it at the moment.
        # This needs to be reevaluated if we use different gas price strategies
        maybe_price = web3.eth.generateGasPrice()
        if maybe_price is not None:
            price = int(maybe_price)
        else:
            price = int(web3.eth.gasPrice)
    except AttributeError:  # workaround for Infura gas strategy key error
        # As per https://github.com/raiden-network/raiden/issues/3201
        # we can sporadically get an AtttributeError here. If that happens
        # use latest gas price
        price = int(web3.eth.gasPrice)
    except IndexError:  # work around for a web3.py exception when
        # the blockchain is somewhat empty.
        # https://github.com/ethereum/web3.py/issues/1149
        price = int(web3.eth.gasPrice)

    return price


class ClientErrorInspectResult(Enum):
    """Represents the action to follow after inspecting a client exception"""

    PROPAGATE_ERROR = 1
    INSUFFICIENT_FUNDS = 2
    TRANSACTION_UNDERPRICED = 3
    TRANSACTION_PENDING = 4
    ALWAYS_FAIL = 5
    TRANSACTION_ALREADY_IMPORTED = 7
    TRANSACTION_PENDING_OR_ALREADY_IMPORTED = 8


# Geth has one error message for resending a transaction from the transaction
# pool, and another for reusing a nonce of a mined transaction. Parity on the
# other hand has just a single error message, so these errors have to be
# grouped. (Tested with Geth 1.9.6 and Parity 2.5.9).
THE_NONCE_WAS_REUSED = (
    ClientErrorInspectResult.TRANSACTION_PENDING,
    ClientErrorInspectResult.TRANSACTION_ALREADY_IMPORTED,
    ClientErrorInspectResult.TRANSACTION_PENDING_OR_ALREADY_IMPORTED,
)


def inspect_client_error(
    val_err: ValueError, eth_node: Optional[EthClient]
) -> ClientErrorInspectResult:
    # both clients return invalid json. They use single quotes while json needs double ones.
    # Also parity may return something like: 'data': 'Internal("Error message")' which needs
    # special processing
    json_response = str(val_err).replace("'", '"').replace('("', "(").replace('")', ")")
    try:
        error = json.loads(json_response)
    except json.JSONDecodeError:
        return ClientErrorInspectResult.PROPAGATE_ERROR

    if eth_node is EthClient.GETH:
        if error["code"] == -32000:
            if "insufficient funds" in error["message"]:
                return ClientErrorInspectResult.INSUFFICIENT_FUNDS

            if (
                "always failing transaction" in error["message"]
                or "execution reverted" in error["message"]
                or "invalid opcode: opcode 0xfe not defined" in error["message"]
            ):
                return ClientErrorInspectResult.ALWAYS_FAIL

            if "replacement transaction underpriced" in error["message"]:
                return ClientErrorInspectResult.TRANSACTION_UNDERPRICED

            if "known transaction:" in error["message"]:
                return ClientErrorInspectResult.TRANSACTION_PENDING

            # Seems to be a new message in geth 1.9.11
            if "already know" in error["message"]:
                return ClientErrorInspectResult.TRANSACTION_PENDING

            if "nonce too low" in error["message"]:
                return ClientErrorInspectResult.TRANSACTION_ALREADY_IMPORTED

    elif eth_node is EthClient.PARITY:
        if error["code"] == -32010:
            if "Insufficient funds" in error["message"]:
                return ClientErrorInspectResult.INSUFFICIENT_FUNDS

            if "another transaction with same nonce in the queue" in error["message"]:
                return ClientErrorInspectResult.TRANSACTION_UNDERPRICED

            # This error code is known to be used for pending transactions, it
            # may also be used for reusing the nonce of mined transactions.
            if "Transaction nonce is too low. Try incrementing the nonce." in error["message"]:
                return ClientErrorInspectResult.TRANSACTION_PENDING_OR_ALREADY_IMPORTED

            # This error code is used for both resending pending transactions
            # and reusing nonce of mined transactions.
            if "Transaction with the same hash was already imported" in error["message"]:
                return ClientErrorInspectResult.TRANSACTION_PENDING_OR_ALREADY_IMPORTED

        elif error["code"] == -32015 and "Transaction execution error" in error["message"]:
            return ClientErrorInspectResult.ALWAYS_FAIL

    return ClientErrorInspectResult.PROPAGATE_ERROR


class CallType(Enum):
    ESTIMATE_GAS = 1
    CALL = 2


def check_value_error(value_error: ValueError, call_type: CallType) -> bool:
    """
    For parity and geth >= v1.9.15, failing calls and functions do not return
    None if the transaction will fail but instead throw a ValueError exception.

    This function checks the thrown exception to see if it's the correct one and
    if yes returns True, if not returns False
    """
    try:
        error_data = json.loads(str(value_error).replace("'", '"'))
    except json.JSONDecodeError:
        return False

<<<<<<< HEAD
    if call_type == ParityCallType.ESTIMATE_GAS:
        code_checks_out = error_data["code"] == -32016
        message_checks_out = "The execution failed due to an exception" in error_data["message"]
    elif call_type == ParityCallType.CALL:
        # TODO: refactor
        # TODO: rename
        if (
            error_data["code"] == -32000
            and "invalid opcode: opcode 0xfe not defined" in error_data["message"]
        ):
            return True
        if error_data["code"] == -32000 and "execution reverted" in error_data["message"]:
            return True
        code_checks_out = error_data["code"] == -32015
        message_checks_out = "VM execution error" in error_data["message"]
    else:
        raise ValueError("Called check_value_error_for_parity() with illegal call type")

    if code_checks_out and message_checks_out:
        return True
=======
    expected_errors = {
        CallType.ESTIMATE_GAS: [
            # parity
            (-32016, "The execution failed due to an exception"),
        ],
        CallType.CALL: [
            # geth
            (-32000, "invalid opcode: opcode 0xfe not defined"),
            (-32000, "execution reverted"),
            # parity
            (-32015, "VM execution error"),
        ],
    }

    if call_type not in expected_errors:
        raise ValueError("Called check_value_error() with illegal call type")

    for expected_code, expected_msg in expected_errors[call_type]:
        if error_data["code"] == expected_code and expected_msg in error_data["message"]:
            return True
>>>>>>> 0947d9e5

    return False


def is_infura(web3: Web3) -> bool:
    return (
        isinstance(web3.provider, HTTPProvider)
        and web3.provider.endpoint_uri is not None
        and "infura.io" in web3.provider.endpoint_uri
    )


def patched_web3_eth_estimate_gas(
    self: Any, transaction: TxParams, block_identifier: BlockIdentifier = None
) -> Wei:
    """Temporary workaround until next web3.py release (5.X.X)

    Current master of web3.py has this implementation already:
    https://github.com/ethereum/web3.py/blob/2a67ea9f0ab40bb80af2b803dce742d6cad5943e/web3/eth.py#L311
    """
    if "from" not in transaction and is_checksum_address(self.defaultAccount):
        transaction = assoc(transaction, "from", self.defaultAccount)

    if block_identifier is None:
        params: List[Any] = [transaction]
    else:
        params = [transaction, block_identifier]

    try:
        result = self.web3.manager.request_blocking(RPCEndpoint("eth_estimateGas"), params)
    except ValueError as e:
        if check_value_error(e, CallType.ESTIMATE_GAS):
            result = None
        else:
            # else the error is not denoting estimate gas failure and is something else
            raise e
    except ReadTimeout:
        result = None

    return result


def patched_web3_eth_call(
    self: Any, transaction: Dict[str, Any], block_identifier: BlockIdentifier = None
) -> HexBytes:
    if "from" not in transaction and is_checksum_address(self.defaultAccount):
        transaction = assoc(transaction, "from", self.defaultAccount)

    if block_identifier is None:
        block_identifier = self.defaultBlock

    try:
        result = self.web3.manager.request_blocking(
            RPCEndpoint("eth_call"), [transaction, block_identifier]
        )
    except ValueError as e:
        if check_value_error(e, CallType.CALL):
            result = ""
        else:
            # else the error is not denoting a revert, something is wrong
            raise e

    return HexBytes(result)


def estimate_gas_for_function(
    address: Address,
    web3: Web3,
    fn_identifier: str,
    transaction: TxParams = None,
    contract_abi: ABI = None,
    fn_abi: ABIFunction = None,
    block_identifier: BlockIdentifier = None,
    *args: Any,
    **kwargs: Any,
) -> int:
    """Temporary workaround until next web3.py release (5.X.X)"""
    estimate_transaction = prepare_transaction(
        address=to_checksum_address(address),
        web3=web3,
        fn_identifier=fn_identifier,
        contract_abi=contract_abi,
        fn_abi=fn_abi,
        transaction=transaction,
        fn_args=args,
        fn_kwargs=kwargs,
    )

    try:
        gas_estimate = web3.eth.estimateGas(estimate_transaction, block_identifier)
    except ValueError as e:
        if check_value_error(e, CallType.ESTIMATE_GAS):
            gas_estimate = Wei(0)
        else:
            # else the error is not denoting estimate gas failure and is something else
            raise e

    return gas_estimate


def patched_contractfunction_estimateGas(
    self: Any, transaction: TxParams = None, block_identifier: BlockIdentifier = None
) -> int:
    """Temporary workaround until next web3.py release (5.X.X)"""
    if transaction is None:
        estimate_gas_transaction: TxParams = {}
    else:
        estimate_gas_transaction = transaction

    if "data" in estimate_gas_transaction:
        raise ValueError("Cannot set data in estimateGas transaction")
    if "to" in estimate_gas_transaction:
        raise ValueError("Cannot set to in estimateGas transaction")

    if self.address:
        estimate_gas_transaction.setdefault("to", self.address)
    if self.web3.eth.defaultAccount is not empty:
        estimate_gas_transaction.setdefault("from", self.web3.eth.defaultAccount)

    if "to" not in estimate_gas_transaction:
        if isinstance(self, type):
            raise ValueError(
                "When using `Contract.estimateGas` from a contract factory "
                "you must provide a `to` address with the transaction"
            )
        else:
            raise ValueError("Please ensure that this contract instance has an address.")

    return estimate_gas_for_function(
        self.address,
        self.web3,
        self.function_identifier,
        estimate_gas_transaction,
        self.contract_abi,
        self.abi,
        block_identifier,
        *self.args,
        **self.kwargs,
    )


def make_sane_poa_middleware(
    make_request: Callable[[RPCEndpoint, Any], Any], web3: Web3  # pylint: disable=unused-argument
) -> Callable[[RPCEndpoint, Any], RPCResponse]:
    """ Simpler geth_poa_middleware that doesn't break with ``null`` responses. """

    def middleware(method: RPCEndpoint, params: Any) -> RPCResponse:
        response = make_request(method, params)
        result = response.get("result")
        is_get_block_poa = (
            method.startswith("eth_getBlockBy")
            and result is not None
            and len(result["extraData"]) != EXTRA_DATA_LENGTH
        )
        if is_get_block_poa:
            extra_data = result.pop("extraData")
            response["result"] = {**result, "proofOfAuthorityData": HexBytes(extra_data)}
        return response

    return middleware


def make_patched_web3_get_block(
    original_func: Callable[[BlockIdentifier, bool], BlockData]
) -> Callable[[BlockIdentifier, bool], BlockData]:
    """Patch Eth.getBlock() to retry in case of ``BlockNotFound``

    Infura sometimes erroneously returns a `null` response for
    ``eth_getBlockByNumber`` and ``eth_getBlockByHash`` for existing blocks.

    This generates a wrapper method that tries to perform the request up to
    ``WEB3_BLOCK_NOT_FOUND_RETRY_COUNT`` times.

    If no result is returned after the final retry the last ``BlockNotFound`` exception is
    re-raised.

    See:
      - https://github.com/raiden-network/raiden/issues/3201
      - https://github.com/INFURA/infura/issues/43
    """

    def patched_web3_get_block(  # type: ignore
        block_identifier: BlockIdentifier, full_transactions: bool = False
    ) -> BlockData:
        last_ex: Optional[Exception] = None
        for remaining_retries in range(WEB3_BLOCK_NOT_FOUND_RETRY_COUNT, 0, -1):
            try:
                return original_func(block_identifier, full_transactions)
            except BlockNotFound as ex:
                log.warning(
                    "Block not found, retrying",
                    remaining_retries=remaining_retries - 1,
                    block_identifier=block_identifier,
                )
                last_ex = ex
                # Short delay
                gevent.sleep(0.1)
        if last_ex is not None:
            raise last_ex

    return patched_web3_get_block


def monkey_patch_web3(web3: Web3, gas_price_strategy: Callable) -> None:
    try:
        # install caching middleware
        web3.middleware_onion.add(block_hash_cache_middleware)
        web3.middleware_onion.add(simple_cache_middleware)

        # set gas price strategy
        web3.eth.setGasPriceStrategy(gas_price_strategy)

        # we use a PoA chain for the smoke, unit and integration tests
        # The built-in `geth_poa_middleware` doesn't correctly deal with `null` responses
        # to `eth_getBlockBy*` calls.
        web3.middleware_onion.inject(make_sane_poa_middleware, layer=0)
    except ValueError:
        # `middleware_onion.inject()` raises a value error if the same middleware is
        # injected twice. This happens with `eth-tester` setup where a single session
        # scoped web3 instance is used for all clients
        pass

    # Temporary until next web3.py release (5.X.X)
    ContractFunction.estimateGas = patched_contractfunction_estimateGas  # type: ignore
    Eth.estimateGas = patched_web3_eth_estimate_gas  # type: ignore

    # Patch call() to achieve same behaviour between parity and geth
    # At the moment geth returns '' for reverted/thrown transactions.
    # Parity raises a value error. Raiden assumes the return of an empty
    # string so we have to make parity behave like geth
    Eth.call = patched_web3_eth_call  # type: ignore

    if is_infura(web3):
        # Infura sometimes erroneously returns `null` for existing (but very recent) blocks.
        # Work around this by retrying those requests.
        # See docstring for details.
        web3.eth.getBlock = make_patched_web3_get_block(web3.eth.getBlock)


@dataclass
class EthTransfer:
    to_address: Address
    value: int
    gas_price: int

    def __post_init__(self) -> None:
        typecheck(self.to_address, T_Address)
        typecheck(self.gas_price, int)
        typecheck(self.value, int)

    def to_log_details(self) -> Dict[str, Any]:
        return {
            "to_address": to_checksum_address(self.to_address),
            "value": self.value,
            "gas_price": self.gas_price,
        }


@dataclass
class SmartContractCall:
    contract: Contract
    function: str
    args: Iterable[Any]
    kwargs: Dict[str, Any]
    value: int

    def __post_init__(self) -> None:
        typecheck(self.contract, Contract)
        typecheck(self.function, str)
        typecheck(self.value, int)

    def to_log_details(self) -> Dict[str, Any]:
        # As of web3 5.7.0 the typing of `Contract.address` is incorrect. The
        # value is not always a `str`, it can also be `bytes`.
        to_address = to_checksum_address(self.contract.address)  # type: ignore

        return {
            "function_name": self.function,
            "to_address": to_address,
            "args": self.args,
            "kwargs": self.kwargs,
            "value": self.value,
        }


@dataclass
class ByteCode:
    contract_name: str
    bytecode: bytes

    def to_log_details(self) -> Dict[str, Any]:
        return {"contract_name": self.contract_name}


@dataclass
class TransactionPending:
    from_address: Address
    data: SmartContractCall
    eth_node: Optional[EthClient]
    extra_log_details: Dict[str, Any]

    def __post_init__(self) -> None:
        typecheck(self.from_address, T_Address)
        typecheck(self.data, SmartContractCall)

        self.extra_log_details.setdefault("token", str(uuid4()))

        log.debug("Transaction created", **self.to_log_details())

    def to_log_details(self) -> Dict[str, Any]:
        log_details = self.data.to_log_details()
        log_details.update(self.extra_log_details)
        log_details.update(
            {"from_address": to_checksum_address(self.from_address), "eth_node": self.eth_node}
        )
        return log_details

    def estimate_gas(
        self, block_identifier: Optional[BlockIdentifier]
    ) -> Optional["TransactionEstimated"]:
        """Estimate the gas and price necessary to run the transaction.

        Returns `None` transaction would fail because it hit an assert/require,
        or if the amount of gas required is larger than the block gas limit.
        """

        fn = getattr(self.data.contract.functions, self.data.function)
        from_address = to_checksum_address(self.from_address)

        if self.eth_node is EthClient.GETH:
            # Unfortunately geth does not follow the ethereum JSON-RPC spec and
            # does not accept a block identifier argument for eth_estimateGas
            # parity and py-evm (trinity) do.
            #
            # Geth only runs estimateGas on the pending block and that's why we
            # should also enforce parity, py-evm and others to do the same since
            # we can't customize geth.
            #
            # Spec: https://github.com/ethereum/wiki/wiki/JSON-RPC#eth_estimategas
            # Geth Issue: https://github.com/ethereum/go-ethereum/issues/2586
            # Relevant web3 PR: https://github.com/ethereum/web3.py/pull/1046
            block_identifier = None

        try:
            estimated_gas = fn(*self.data.args, **self.data.kwargs).estimateGas(
                transaction={"from": from_address}, block_identifier=block_identifier
            )
        except ValueError as err:
            estimated_gas = None
            inspected_error = inspect_client_error(err, self.eth_node)

            # These errors are expected to happen. For these errors instead of
            # propagating the `ValueError` raised by web3 `None` is returned,
            # this forces the caller to handle the error.
            expected_error = inspected_error in (
                ClientErrorInspectResult.INSUFFICIENT_FUNDS,
                ClientErrorInspectResult.ALWAYS_FAIL,
            )
            if not expected_error:
                raise err

        block = self.data.contract.web3.eth.getBlock(BLOCK_ID_LATEST)

        if estimated_gas is not None:
            gas_price = gas_price_for_fast_transaction(self.data.contract.web3)

            transaction_estimated = TransactionEstimated(
                from_address=self.from_address,
                eth_node=self.eth_node,
                data=self.data,
                extra_log_details=self.extra_log_details,
                estimated_gas=safe_gas_limit(estimated_gas),
                gas_price=gas_price,
                approximate_block=(BlockHash(block["hash"]), BlockNumber(block["number"])),
            )

            log.debug(
                "Transaction gas estimated",
                **transaction_estimated.to_log_details(),
                node_gas_price=self.data.contract.web3.eth.gasPrice,
            )

            return transaction_estimated
        else:
            log.debug(
                "Transaction gas estimation failed",
                approximate_block_hash=to_hex(block["hash"]),
                approximate_block_number=block["number"],
                **self.to_log_details(),
            )

            return None


@dataclass
class TransactionEstimated:
    from_address: Address
    data: Union[SmartContractCall, ByteCode]
    eth_node: Optional[EthClient]
    extra_log_details: Dict[str, Any]
    estimated_gas: int
    gas_price: int
    approximate_block: Tuple[BlockHash, BlockNumber]

    def __post_init__(self) -> None:
        self.extra_log_details.setdefault("token", str(uuid4()))

        typecheck(self.from_address, T_Address)
        typecheck(self.data, (SmartContractCall, ByteCode))
        typecheck(self.estimated_gas, int)
        typecheck(self.gas_price, int)

    def to_log_details(self) -> Dict[str, Any]:
        log_details = self.data.to_log_details()
        log_details.update(self.extra_log_details)
        log_details.update(
            {
                "from_address": to_checksum_address(self.from_address),
                "eth_node": self.eth_node,
                "estimated_gas": self.estimated_gas,
                "gas_price": self.gas_price,
                "approximate_block_hash": to_hex(self.approximate_block[0]),
                "approximate_block_number": self.approximate_block[1],
            }
        )
        return log_details


# Type used to expose the attributes for type checking, the actual
# implementation is hidden and can only be instantiated through the
# JSONRPCClient, which ensures the nonces are used sequentially.
class TransactionSent(ABC):
    from_address: Address
    data: Union[SmartContractCall, ByteCode, EthTransfer]
    eth_node: Optional[EthClient]
    extra_log_details: Dict[str, Any]
    startgas: int
    gas_price: int
    nonce: Nonce
    transaction_hash: TransactionHash


@dataclass
class TransactionMined:
    from_address: Address
    data: Union[SmartContractCall, ByteCode, EthTransfer]
    eth_node: Optional[EthClient]
    extra_log_details: Dict[str, Any]
    startgas: int
    gas_price: int
    nonce: Nonce
    transaction_hash: TransactionHash
    receipt: TxReceipt


class JSONRPCClient:
    """ Ethereum JSON RPC client. """

    def __init__(
        self,
        web3: Web3,
        privkey: PrivateKey,
        gas_price_strategy: Callable = rpc_gas_price_strategy,
        block_num_confirmations: int = 0,
    ) -> None:
        if len(privkey) != 32:
            raise ValueError("Invalid private key")

        if block_num_confirmations < 0:
            raise ValueError("Number of confirmations has to be positive")

        monkey_patch_web3(web3, gas_price_strategy)

        version = web3.clientVersion
        supported, eth_node, _ = is_supported_client(version)

        if eth_node is None or supported is VersionSupport.UNSUPPORTED:
            raise EthNodeInterfaceError(f'Unsupported Ethereum client "{version}"')
        if supported is VersionSupport.WARN:
            log.warn(f'Unsupported Ethereum client version "{version}"')

        address = privatekey_to_address(privkey)
        available_nonce = discover_next_available_nonce(web3, eth_node, address)

        self.eth_node = eth_node
        self.privkey = privkey
        self.address = address
        self.web3 = web3
        self.default_block_num_confirmations = block_num_confirmations

        # Ask for the chain id only once and store it here
        self.chain_id = ChainID(self.web3.eth.chainId)

        self._available_nonce = available_nonce
        self._nonce_lock = Semaphore()

        log.debug(
            "JSONRPCClient created",
            node=to_checksum_address(self.address),
            available_nonce=available_nonce,
            client=version,
        )

    def __repr__(self) -> str:
        return (
            f"<JSONRPCClient "
            f"node:{to_checksum_address(self.address)} nonce:{self._available_nonce}"
            f">"
        )

    def block_number(self) -> BlockNumber:
        """ Return the most recent block. """
        return self.web3.eth.blockNumber

    def get_block(self, block_identifier: BlockIdentifier) -> BlockData:
        """Given a block number, query the chain to get its corresponding block hash"""
        return self.web3.eth.getBlock(block_identifier)

    def get_confirmed_blockhash(self) -> BlockHash:
        """ Gets the block CONFIRMATION_BLOCKS in the past and returns its block hash """
        confirmed_block_number = BlockNumber(
            self.web3.eth.blockNumber - self.default_block_num_confirmations
        )
        if confirmed_block_number < 0:
            confirmed_block_number = BlockNumber(0)

        return self.blockhash_from_blocknumber(confirmed_block_number)

    def blockhash_from_blocknumber(self, block_number: BlockIdentifier) -> BlockHash:
        """Given a block number, query the chain to get its corresponding block hash"""
        block = self.get_block(block_number)
        return BlockHash(bytes(block["hash"]))

    def can_query_state_for_block(self, block_identifier: BlockIdentifier) -> bool:
        """
        Returns if the provided block identifier is safe enough to query chain
        state for. If it's close to the state pruning blocks then state should
        not be queried.
        More info: https://github.com/raiden-network/raiden/issues/3566.
        """
        latest_block_number = self.block_number()
        preconditions_block = self.web3.eth.getBlock(block_identifier)
        preconditions_block_number = int(preconditions_block["number"])
        difference = latest_block_number - preconditions_block_number
        return difference < NO_STATE_QUERY_AFTER_BLOCKS

    # FIXME: shouldn't return `TokenAmount`
    def balance(self, account: Address) -> TokenAmount:
        """ Return the balance of the account of the given address. """
        return TokenAmount(self.web3.eth.getBalance(account, BLOCK_ID_PENDING))

    def parity_get_pending_transaction_hash_by_nonce(
        self, address: AddressHex, nonce: Nonce
    ) -> Optional[TransactionHash]:
        """Queries the local parity transaction pool and searches for a transaction.

        Checks the local tx pool for a transaction from a particular address and for
        a given nonce. If it exists it returns the transaction hash.
        """
        msg = {
            "`parity` specific function must only be called when the client is parity. "
            f"Client was {self.eth_node}."
        }
        assert self.eth_node is EthClient.PARITY, msg
        # https://wiki.parity.io/JSONRPC-parity-module.html?q=traceTransaction#parity_alltransactions
        transactions = self.web3.manager.request_blocking(
            RPCEndpoint("parity_allTransactions"), []
        )
        log.debug("RETURNED TRANSACTIONS", transactions=transactions)
        for tx in transactions:
            address_match = tx["from"] == address
            if address_match and int(tx["nonce"], 16) == nonce:
                return tx["hash"]
        return None

    def estimate_gas(
        self,
        contract: Contract,
        function: str,
        extra_log_details: Dict[str, Any],
        *args: Any,
        **kwargs: Any,
    ) -> Optional[TransactionEstimated]:
        pending = TransactionPending(
            from_address=self.address,
            data=SmartContractCall(contract, function, args, kwargs, value=0),
            eth_node=self.eth_node,
            extra_log_details=extra_log_details,
        )
        return pending.estimate_gas(self.get_checking_block())

    def transact(self, transaction: Union[TransactionEstimated, EthTransfer]) -> TransactionSent:
        """Allocates an unique `nonce` and send the transaction to the blockchain.

        This can fail for a few reasons:

        - The account doesn't have sufficient Eth to pay for the gas.
        - The gas price was too low.
        - Another transaction with the same `nonce` was sent before. This may
          happen because:
          - Another application is using the same private key.
          - The node restarted and the `nonce` recovered by
            `discover_next_available_nonce` was too low, which can happend
            because:
            - The transactions currenlty in the pool are not taken into
              account.
            - There was a gap in the `nonce`s of the transaction in the pool,
              once the gap is filled a `nonce` is reused. This is most likely a
              bug.
        """

        # Exposing the JSONRPCClient with a nice name for the instance closure.
        client = self

        @dataclass
        class TransactionSlot:
            from_address: Address
            data: Union[SmartContractCall, ByteCode, EthTransfer]
            eth_node: Optional[EthClient]
            extra_log_details: Dict[str, Any]
            startgas: int
            gas_price: int
            nonce: Nonce

            def __post_init__(self) -> None:
                self.extra_log_details.setdefault("token", str(uuid4()))

                typecheck(self.from_address, T_Address)
                typecheck(self.data, (SmartContractCall, ByteCode, EthTransfer))
                typecheck(self.startgas, int)
                typecheck(self.gas_price, int)
                typecheck(self.nonce, T_Nonce)

            def to_log_details(self) -> Dict[str, Any]:
                log_details = self.data.to_log_details()
                log_details.update(self.extra_log_details)
                log_details.update(
                    {
                        "node": to_checksum_address(client.address),
                        "from_address": to_checksum_address(self.from_address),
                        "eth_node": self.eth_node,
                        "startgas": self.startgas,
                        "gas_price": self.gas_price,
                        "nonce": self.nonce,
                    }
                )
                return log_details

        # The class is hidden in the method to force this method to be called,
        # this is necessary to enforce the monotonicity of the `nonce`.
        @dataclass
        class TransactionSentImplementation(TransactionSent):
            from_address: Address
            data: Union[SmartContractCall, ByteCode, EthTransfer]
            eth_node: Optional[EthClient]
            extra_log_details: Dict[str, Any]
            startgas: int
            gas_price: int
            nonce: Nonce
            transaction_hash: TransactionHash

            def __post_init__(self) -> None:
                self.extra_log_details.setdefault("token", str(uuid4()))

                typecheck(self.from_address, T_Address)
                typecheck(self.data, (SmartContractCall, ByteCode, EthTransfer))
                typecheck(self.startgas, int)
                typecheck(self.gas_price, int)
                typecheck(self.nonce, T_Nonce)
                typecheck(self.transaction_hash, T_TransactionHash)

            def to_log_details(self) -> Dict[str, Any]:
                log_details = self.data.to_log_details()
                log_details.update(self.extra_log_details)
                log_details.update(
                    {
                        "node": to_checksum_address(client.address),
                        "from_address": to_checksum_address(self.from_address),
                        "eth_node": self.eth_node,
                        "startgas": self.startgas,
                        "gas_price": self.gas_price,
                        "nonce": self.nonce,
                        "transaction_hash": encode_hex(self.transaction_hash),
                    }
                )
                return log_details

        try:
            with self._nonce_lock:
                # This value can only be updated after the transaction is sent, the
                # lock has to be held until then.
                available_nonce = self._available_nonce

                # A EthTransfer doesn't need gas estimation, it should always
                # use the `TRANSACTION_INTRINSIC_GAS`. This is why it has a
                # special case.
                if isinstance(transaction, EthTransfer):
                    slot = TransactionSlot(
                        from_address=self.address,
                        eth_node=self.eth_node,
                        data=transaction,
                        extra_log_details={},
                        startgas=TRANSACTION_INTRINSIC_GAS,
                        gas_price=transaction.gas_price,
                        nonce=available_nonce,
                    )
                else:
                    slot = TransactionSlot(
                        from_address=transaction.from_address,
                        eth_node=transaction.eth_node,
                        data=transaction.data,
                        extra_log_details=transaction.extra_log_details,
                        startgas=transaction.estimated_gas,
                        gas_price=transaction.gas_price,
                        nonce=available_nonce,
                    )

                log_details = slot.to_log_details()

                if isinstance(slot.data, SmartContractCall):
                    function_call = slot.data
                    data = get_transaction_data(
                        web3=function_call.contract.web3,
                        abi=function_call.contract.abi,
                        function_name=function_call.function,
                        args=function_call.args,
                        kwargs=function_call.kwargs,
                    )
                    transaction_data = {
                        "data": decode_hex(data),
                        "gas": slot.startgas,
                        "nonce": slot.nonce,
                        "value": slot.data.value,
                        "to": function_call.contract.address,
                        "gasPrice": slot.gas_price,
                    }

                    log.debug(
                        "Transaction to call smart contract function will be sent", **log_details
                    )
                elif isinstance(slot.data, EthTransfer):
                    transaction_data = {
                        "to": to_checksum_address(slot.data.to_address),
                        "gas": slot.startgas,
                        "nonce": slot.nonce,
                        "value": slot.data.value,
                        "gasPrice": slot.gas_price,
                    }

                    log.debug("Transaction to transfer ether will be sent", **log_details)
                else:
                    transaction_data = {
                        "data": slot.data.bytecode,
                        "gas": slot.startgas,
                        "nonce": slot.nonce,
                        "value": 0,
                        "gasPrice": slot.gas_price,
                    }

                    log.debug("Transaction to deploy smart contract will be sent", **log_details)

                signed_txn = client.web3.eth.account.sign_transaction(
                    transaction_data, client.privkey
                )
                tx_hash = client.web3.eth.sendRawTransaction(signed_txn.rawTransaction)

                # Increase the `nonce` only after sending the transaction. This
                # is necessary because the send itself can fail, e.g. because
                # of an invalid value which leads to a `ValueError` or if the
                # received node rejects the transaction. When this happens, the
                # `_available_nonce` must not be incremented, since that may
                # lead to gaps in the account's transactions, effectivelly
                # stalling all transactions until the spare nonce is used.
                self._available_nonce = Nonce(self._available_nonce + 1)

        except ValueError as e:
            if isinstance(slot.data, SmartContractCall):
                error_msg = "Transaction to call smart contract function failed"
            elif isinstance(slot.data, EthTransfer):
                error_msg = "Transaction to transfer ether failed"
            else:  # ByteCode
                error_msg = "Transaction to deploy smart contract failed"

            action = inspect_client_error(e, self.eth_node)

            if action == ClientErrorInspectResult.INSUFFICIENT_FUNDS:
                reason = (
                    "Transaction failed due to insufficient ETH balance. "
                    "Please top up your ETH account."
                )
                log.critical(error_msg, **log_details, reason=reason)
                raise InsufficientEth(reason)

            if action == ClientErrorInspectResult.TRANSACTION_UNDERPRICED:
                reason = (
                    "Transaction was rejected. This is potentially "
                    "caused by the reuse of the previous transaction "
                    "nonce as well as paying an amount of gas less than or "
                    "equal to the previous transaction's gas amount"
                )
                log.critical(error_msg, **log_details, reason=reason)
                raise ReplacementTransactionUnderpriced(reason)

            if action in THE_NONCE_WAS_REUSED:
                # XXX: Add logic to check if the transactions are the same, and
                # if they are, instead of raising an unrecoverable error
                # proceed as normal.
                #
                # This was previously done, but removed by #4909, and for it to
                # be finished #2088 has to be implemented.
                reason = "Transaction rejected because the nonce has been already mined."
                log.critical(error_msg, **log_details, reason=reason)
                raise EthereumNonceTooLow(reason)

            reason = f"Unexpected error in underlying Ethereum node: {str(e)}"
            log.critical(error_msg, **log_details, reason=reason)
            raise RaidenUnrecoverableError(reason)

        transaction_sent = TransactionSentImplementation(
            from_address=slot.from_address,
            eth_node=slot.eth_node,
            data=slot.data,
            extra_log_details=slot.extra_log_details,
            startgas=slot.startgas,
            gas_price=slot.gas_price,
            nonce=slot.nonce,
            transaction_hash=TransactionHash(tx_hash),
        )
        log.debug("Transaction sent", **transaction_sent.to_log_details())
        return transaction_sent

    def new_contract_proxy(self, abi: ABI, contract_address: Address) -> Contract:
        return self.web3.eth.contract(abi=abi, address=contract_address)

    def deploy_single_contract(
        self,
        contract_name: str,
        contract: CompiledContract,
        constructor_parameters: Sequence = None,
    ) -> Tuple[Contract, TxReceipt]:
        """
        Deploy a single solidity contract without dependencies.

        Args:
            contract_name: The name of the contract to compile.
            contract: The dictionary containing the contract information (like ABI and BIN)
            constructor_parameters: A tuple of arguments to pass to the constructor.
        """

        ctor_parameters = constructor_parameters or ()

        contract_object = self.web3.eth.contract(abi=contract["abi"], bytecode=contract["bin"])
        contract_transaction = contract_object.constructor(*ctor_parameters).buildTransaction()
        constructor_call = ByteCode(contract_name, contract_transaction["data"])

        block = self.get_block(BLOCK_ID_LATEST)

        # Sometimes eth_estimateGas returns wrong values for contract deployments
        # Add a margin of 50%
        # See https://github.com/raiden-network/raiden/issues/5994
        gas_with_margin = int(contract_transaction["gas"] * 1.5)
        gas_price = gas_price_for_fast_transaction(self.web3)
        transaction = TransactionEstimated(
            from_address=self.address,
            data=constructor_call,
            eth_node=self.eth_node,
            extra_log_details={},
            estimated_gas=gas_with_margin,
            gas_price=gas_price,
            approximate_block=(BlockHash(block["hash"]), block["number"]),
        )

        transaction_sent = self.transact(transaction)
        transaction_mined = self.poll_transaction(transaction_sent)

        maybe_contract_address = transaction_mined.receipt["contractAddress"]
        assert maybe_contract_address is not None, "'contractAddress' not set in receipt"
        contract_address = to_canonical_address(maybe_contract_address)

        if not was_transaction_successfully_mined(transaction_mined):
            check_transaction_failure(transaction_mined, self)

            raise RuntimeError(
                f"Deployment of {contract_name} failed! Most likely a require "
                f"from the constructor was not satisfied, or there is a "
                f"compiler bug."
            )

        deployed_code = self.web3.eth.getCode(contract_address)

        if not deployed_code:
            raise RaidenUnrecoverableError(
                f"Contract deployment of {contract_name} was successfull but "
                f"address has no code! This is likely a bug in the ethereum "
                f"client."
            )

        return (
            self.new_contract_proxy(abi=contract["abi"], contract_address=contract_address),
            transaction_mined.receipt,
        )

    def poll_transaction(self, transaction_sent: TransactionSent) -> TransactionMined:
        """Wait until the `transaction_hash` is mined, confirmed, handling
        reorgs.

        Consider the following reorg, where a transaction is mined at block B,
        but it is not mined in the canonical chain A-C-D:

             A -> B   D
             *--> C --^

        When the Ethereum node looks at block B, from its perspective the
        transaction is mined and it has a receipt. After the reorg it does not
        have a receipt. This can happen on PoW and PoA based chains.

        Args:
            transaction_hash: Transaction hash that we are waiting for.
        """
        transaction_hash_hex = encode_hex(transaction_sent.transaction_hash)

        while True:
            tx_receipt: Optional[TxReceipt] = None
            try:
                tx_receipt = self.web3.eth.getTransactionReceipt(transaction_hash_hex)
            except TransactionNotFound:
                pass

            # Parity (as of 2.5.7) always returns a receipt. When the
            # transaction is not mined in the canonical chain, the receipt will
            # not have meaningful values. Example of receipt for a transaction
            # that is not mined:
            #
            #   blockHash: None
            #   blockNumber: None
            #   contractAddress: None
            #   cumulativeGasUsed: The transaction's gas
            #   from: None
            #   gasUsed: The transaction's gas
            #   logs: []
            #   logsBloom: Zero is hex
            #   root: None
            #   status: 1
            #   to: None
            #   transactionHash: The transaction's hash
            #   transactionIndex: 0
            #
            # Geth only returns a receipt if the transaction was mined on the
            # canonical chain. https://github.com/raiden-network/raiden/issues/4529
            is_transaction_mined = tx_receipt and tx_receipt.get("blockNumber") is not None

            if is_transaction_mined:
                assert tx_receipt is not None, MYPY_ANNOTATION
                confirmation_block = (
                    tx_receipt["blockNumber"] + self.default_block_num_confirmations
                )
                block_number = self.block_number()

                is_transaction_confirmed = block_number >= confirmation_block
                if is_transaction_confirmed:
                    transaction_mined = TransactionMined(
                        from_address=transaction_sent.from_address,
                        data=transaction_sent.data,
                        eth_node=transaction_sent.eth_node,
                        extra_log_details=transaction_sent.extra_log_details,
                        startgas=transaction_sent.startgas,
                        gas_price=transaction_sent.gas_price,
                        nonce=transaction_sent.nonce,
                        transaction_hash=transaction_sent.transaction_hash,
                        receipt=tx_receipt,
                    )
                    return transaction_mined

            gevent.sleep(1.0)

    def get_filter_events(
        self,
        contract_address: Address,
        topics: List[str] = None,
        from_block: BlockIdentifier = GENESIS_BLOCK_NUMBER,
        to_block: BlockIdentifier = BLOCK_ID_LATEST,
    ) -> List[LogReceipt]:
        """ Get events for the given query. """
        logs_blocks_sanity_check(from_block, to_block)
        return self.web3.eth.getLogs(
            FilterParams(
                {
                    "fromBlock": from_block,
                    "toBlock": to_block,
                    "address": contract_address,
                    "topics": topics,  # type: ignore
                }
            )
        )

    def check_for_insufficient_eth(
        self,
        transaction_name: str,
        transaction_executed: bool,
        required_gas: int,
        block_identifier: BlockIdentifier,
    ) -> None:
        """After estimate gas failure checks if our address has enough balance.

        If the account did not have enough ETH balance to execute the
        transaction, it raises an `InsufficientEth` error.

        Note:
            This check contains a race condition, it could be the case that a
            new block is mined changing the account's balance.
            https://github.com/raiden-network/raiden/issues/3890#issuecomment-485857726
        """
        if transaction_executed:
            return

        our_address = to_checksum_address(self.address)
        balance = self.web3.eth.getBalance(our_address, block_identifier)
        required_balance = required_gas * gas_price_for_fast_transaction(self.web3)
        if balance < required_balance:
            msg = f"Failed to execute {transaction_name} due to insufficient ETH"
            log.critical(msg, required_wei=required_balance, actual_wei=balance)
            raise InsufficientEth(msg)

    def get_checking_block(self) -> BlockIdentifier:
        """Workaround for parity https://github.com/paritytech/parity-ethereum/issues/9707
        In parity doing any call() with the 'pending' block no longer falls back
        to the latest if no pending block is found but throws a mistaken error.
        Until that bug is fixed we need to enforce special behaviour for parity
        and use the latest block for checking.
        """
        checking_block: BlockIdentifier = BLOCK_ID_PENDING
        if self.eth_node is EthClient.PARITY:
            checking_block = BLOCK_ID_LATEST
        return checking_block

    def wait_until_block(
        self, target_block_number: BlockNumber, retry_timeout: float = 0.5
    ) -> BlockNumber:
        current_block = self.block_number()

        while current_block < target_block_number:
            current_block = self.block_number()
            gevent.sleep(retry_timeout)

        return current_block

    def transaction_failed_with_a_require(
        self, transaction_hash: TransactionHash
    ) -> Optional[bool]:
        """Tries to determine if the transaction with `transaction_hash`
        failed because of a `require` expression.
        """

        if self.eth_node == EthClient.GETH:
            try:
                trace = self.web3.manager.request_blocking(
                    RPCEndpoint("debug_traceTransaction"), [to_hex(transaction_hash), {}]
                )
            except ValueError:
                # `debug` API is not enabled, return `None` since the failing
                # reason is unknown.
                return None

            return trace.structLogs[-1].op == GETH_REQUIRE_OPCODE

        if self.eth_node == EthClient.PARITY:
            try:
                response = self.web3.manager.request_blocking(
                    RPCEndpoint("trace_replayTransaction"), [to_hex(transaction_hash), ["trace"]]
                )
            except ValueError:
                # `traces` API is not enabled, return `None` since the failing
                # reason is unknown.
                return None

            # The manual tests only had a single trace, this may not be always correct.
            first_trace = response.trace[0]

            return first_trace["error"] == PARITY_REQUIRE_ERROR

        return None<|MERGE_RESOLUTION|>--- conflicted
+++ resolved
@@ -543,28 +543,6 @@
     except json.JSONDecodeError:
         return False
 
-<<<<<<< HEAD
-    if call_type == ParityCallType.ESTIMATE_GAS:
-        code_checks_out = error_data["code"] == -32016
-        message_checks_out = "The execution failed due to an exception" in error_data["message"]
-    elif call_type == ParityCallType.CALL:
-        # TODO: refactor
-        # TODO: rename
-        if (
-            error_data["code"] == -32000
-            and "invalid opcode: opcode 0xfe not defined" in error_data["message"]
-        ):
-            return True
-        if error_data["code"] == -32000 and "execution reverted" in error_data["message"]:
-            return True
-        code_checks_out = error_data["code"] == -32015
-        message_checks_out = "VM execution error" in error_data["message"]
-    else:
-        raise ValueError("Called check_value_error_for_parity() with illegal call type")
-
-    if code_checks_out and message_checks_out:
-        return True
-=======
     expected_errors = {
         CallType.ESTIMATE_GAS: [
             # parity
@@ -585,7 +563,6 @@
     for expected_code, expected_msg in expected_errors[call_type]:
         if error_data["code"] == expected_code and expected_msg in error_data["message"]:
             return True
->>>>>>> 0947d9e5
 
     return False
 
