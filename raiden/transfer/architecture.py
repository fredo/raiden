# pylint: disable=too-few-public-methods
from dataclasses import dataclass, field
from enum import Enum
from typing import ClassVar

import structlog
from eth_utils import to_hex

from raiden.constants import EMPTY_BALANCE_HASH, UINT64_MAX, UINT256_MAX
from raiden.transfer.identifiers import CanonicalIdentifier, QueueIdentifier
from raiden.transfer.utils import hash_balance_data
from raiden.utils.formatting import to_checksum_address
from raiden.utils.typing import (
    AdditionalHash,
    Address,
    Any,
    BalanceHash,
    BlockExpiration,
    BlockHash,
    BlockNumber,
    ChainID,
    ChannelID,
    Generic,
    List,
    LockedAmount,
    Locksroot,
    MessageID,
    Nonce,
    Signature,
    T_Address,
    T_BlockHash,
    T_BlockNumber,
    T_LockedAmount,
    T_Locksroot,
    T_Signature,
    T_TokenAmount,
    TokenAmount,
    TokenNetworkAddress,
    TransactionHash,
    TypeVar,
    typecheck,
)

log = structlog.get_logger(__name__)

# Quick overview
# --------------
#
# Goals:
# - Reliable failure recovery.
#
# Approach:
# - Use a write-ahead-log for state changes. Under a node restart the
# latest state snapshot can be recovered and the pending state changes
# reaplied.
#
# Requirements:
# - The function call `state_transition(curr_state, state_change)` must be
# deterministic, the recovery depends on the re-execution of the state changes
# from the WAL and must produce the same result.
# - StateChange must be idempotent because the partner node might be recovering
# from a failure and a Event might be produced more than once.
#
# Requirements that are enforced:
# - A state_transition function must not produce a result that must be further
# processed, i.e. the state change must be self contained and the result state
# tree must be serializable to produce a snapshot. To enforce this inputs and
# outputs are separated under different class hierarchies (StateChange and Event).


@dataclass
class State:
    """An isolated state, modified by StateChange messages.

    Notes:
    - Don't duplicate the same state data in two different States, instead use
    identifiers.
    - State objects may be nested.
    - State classes don't have logic by design.
    - Each iteration must operate on fresh copy of the state, treating the old
          objects as immutable.
    - This class is used as a marker for states.
    """

    pass


@dataclass
class StateChange:
    """Declare the transition to be applied in a state object.

    StateChanges are incoming events that change this node state (eg. a
    blockchain event, a new packet, an error). It is not used for the node to
    communicate with the outer world.

    Nomenclature convention:
    - 'Receive' prefix for protocol messages.
    - 'ContractReceive' prefix for smart contract logs.
    - 'Action' prefix for other interactions.

    Notes:
    - These objects don't have logic by design.
    - This class is used as a marker for state changes.
    """

    pass


@dataclass
class Event:
    """Events produced by the execution of a state change.

    Nomenclature convention:
    - 'Send' prefix for protocol messages.
    - 'ContractSend' prefix for smart contract function calls.
    - 'Event' for node events.

    Notes:
    - This class is used as a marker for events.
    - These objects don't have logic by design.
    - Separate events are preferred because there is a decoupling of what the
      upper layer will use the events for.
    """

    pass


class TransferRole(Enum):
    INITIATOR = "initiator"
    MEDIATOR = "mediator"
    TARGET = "target"


@dataclass
class TransferTask(State):
    role: ClassVar[TransferRole] = None  # type: ignore

    token_network_address: TokenNetworkAddress


@dataclass(frozen=True)
class SendMessageEvent(Event):
    """Marker used for events which represent off-chain protocol messages tied
    to a channel.

    Messages are sent only once, delivery is guaranteed by the transport and
    not by the state machine
    """

    recipient: Address
    canonical_identifier: CanonicalIdentifier
    message_identifier: MessageID
    queue_identifier: QueueIdentifier = field(init=False)

    def __post_init__(self) -> None:
        queue_identifier = QueueIdentifier(
            recipient=self.recipient, canonical_identifier=self.canonical_identifier
        )
        object.__setattr__(self, "queue_identifier", queue_identifier)


@dataclass(frozen=True)
class AuthenticatedSenderStateChange(StateChange):
    """ Marker used for state changes for which the sender has been verified. """

    sender: Address


@dataclass(frozen=True)
class ContractSendEvent(Event):
    """ Marker used for events which represent on-chain transactions. """

    triggered_by_block_hash: BlockHash

    def __post_init__(self) -> None:
        typecheck(self.triggered_by_block_hash, T_BlockHash)


@dataclass(frozen=True)
class ContractSendExpirableEvent(ContractSendEvent):
    """Marker used for events which represent on-chain transactions which are
    time dependent.
    """

    expiration: BlockExpiration


@dataclass(frozen=True)
class ContractReceiveStateChange(StateChange):
    """ Marker used for state changes which represent on-chain logs. """

    transaction_hash: TransactionHash
    block_number: BlockNumber
    block_hash: BlockHash

    def __post_init__(self) -> None:
        typecheck(self.block_number, T_BlockNumber)
        typecheck(self.block_hash, T_BlockHash)


T = TypeVar("T", covariant=True)
ST = TypeVar("ST", bound=State)


class TransitionResult(Generic[T]):  # pylint: disable=unsubscriptable-object
    """Representes the result of applying a single state change.

    When a task is completed the new_state is set to None, allowing the parent
    task to cleanup after the child.
    """

    def __init__(self, new_state: T, events: List[Event]) -> None:
        self.new_state = new_state
        self.events = events

    def __eq__(self, other: Any) -> bool:
        return (
            isinstance(other, TransitionResult)
            and self.new_state == other.new_state
            and self.events == other.events
        )

    def __ne__(self, other: Any) -> bool:
        return not self.__eq__(other)


<<<<<<< HEAD
class StateManager(Generic[ST]):
    """ The mutable storage for the application state, this storage can do
    state transitions by applying the StateChanges to the current State.
    """

    __slots__ = ("state_transition", "current_state")

    def __init__(
        self,
        state_transition: Callable[[Optional[ST], StateChange], TransitionResult[ST]],
        current_state: Optional[ST],
    ) -> None:
        """ Initialize the state manager.

        Args:
            state_transition: function that can apply a StateChange message.
            current_state: current application state.
        """
        if not callable(state_transition):  # pragma: no unittest
            raise ValueError("state_transition must be a callable")

        self.state_transition = state_transition
        self.current_state = current_state

    def copy(self) -> "StateManager[ST]":
        # The state objects must be treated as immutable, so make a copy of the
        # current state and pass the copy to the state machine to be modified.
        before_copy = time.time()
        copy_state = deepcopy(self.current_state)
        log.debug("Copied state before applying state changes", duration=time.time() - before_copy)
        return StateManager(self.state_transition, copy_state)

    def dispatch(self, state_change: StateChange) -> Tuple[ST, List[Event]]:
        # Update the current state by applying the state changes
        iteration = self.state_transition(self.current_state, state_change)

        typecheck(iteration, TransitionResult)
        for e in iteration.events:
            typecheck(e, Event)
        typecheck(iteration.new_state, State)

        # Skipping the copy because this value is internal
        next_state = iteration.new_state

        assert next_state is not None, "State transition did not yield new state"
        self.current_state = next_state

        return iteration.new_state, iteration.events

    def __eq__(self, other: Any) -> bool:
        return (
            isinstance(other, StateManager)
            and self.state_transition == other.state_transition
            and self.current_state == other.current_state
        )

    def __ne__(self, other: Any) -> bool:
        return not self.__eq__(other)


=======
>>>>>>> 0947d9e5
@dataclass
class BalanceProofUnsignedState(State):
    """ Balance proof from the local node without the signature. """

    nonce: Nonce
    transferred_amount: TokenAmount
    locked_amount: LockedAmount
    locksroot: Locksroot
    canonical_identifier: CanonicalIdentifier
    balance_hash: BalanceHash = field(default=EMPTY_BALANCE_HASH)

    def __post_init__(self) -> None:
        typecheck(self.nonce, int)
        typecheck(self.transferred_amount, T_TokenAmount)
        typecheck(self.locked_amount, T_TokenAmount)
        typecheck(self.locksroot, T_Locksroot)

        if self.nonce <= 0:
            raise ValueError("nonce cannot be zero or negative")

        if self.nonce > UINT64_MAX:
            raise ValueError("nonce is too large")

        if self.transferred_amount < 0:
            raise ValueError("transferred_amount cannot be negative")

        if self.transferred_amount > UINT256_MAX:
            raise ValueError("transferred_amount is too large")

        if len(self.locksroot) != 32:
            raise ValueError("locksroot must have length 32")

        self.canonical_identifier.validate()

        self.balance_hash = hash_balance_data(
            transferred_amount=self.transferred_amount,
            locked_amount=self.locked_amount,
            locksroot=self.locksroot,
        )

    @property
    def chain_id(self) -> ChainID:
        return self.canonical_identifier.chain_identifier

    @property
    def token_network_address(self) -> TokenNetworkAddress:
        return self.canonical_identifier.token_network_address

    @property
    def channel_identifier(self) -> ChannelID:
        return self.canonical_identifier.channel_identifier


@dataclass
class BalanceProofSignedState(State):
    """Proof of a channel balance that can be used on-chain to resolve
    disputes.
    """

    nonce: Nonce
    transferred_amount: TokenAmount
    locked_amount: LockedAmount
    locksroot: Locksroot
    message_hash: AdditionalHash
    signature: Signature
    sender: Address
    canonical_identifier: CanonicalIdentifier
    balance_hash: BalanceHash = field(default=EMPTY_BALANCE_HASH)

    def __post_init__(self) -> None:
        typecheck(self.nonce, int)
        typecheck(self.transferred_amount, T_TokenAmount)
        typecheck(self.locked_amount, T_LockedAmount)
        typecheck(self.locksroot, T_Locksroot)
        typecheck(self.message_hash, bytes)
        typecheck(self.signature, T_Signature)
        typecheck(self.sender, T_Address)

        if self.nonce <= 0:
            raise ValueError("nonce cannot be zero or negative")

        if self.nonce > UINT64_MAX:
            raise ValueError("nonce is too large")

        if self.transferred_amount < 0:
            raise ValueError("transferred_amount cannot be negative")

        if self.transferred_amount > UINT256_MAX:
            raise ValueError("transferred_amount is too large")

        if len(self.locksroot) != 32:
            raise ValueError("locksroot must have length 32")

        if len(self.message_hash) != 32:
            raise ValueError("message_hash is an invalid hash")

        if len(self.signature) != 65:
            raise ValueError("signature is an invalid signature")

        self.canonical_identifier.validate()

        self.balance_hash = hash_balance_data(
            transferred_amount=self.transferred_amount,
            locked_amount=self.locked_amount,
            locksroot=self.locksroot,
        )

    @property
    def chain_id(self) -> ChainID:
        return self.canonical_identifier.chain_identifier

    @property
    def token_network_address(self) -> TokenNetworkAddress:
        return self.canonical_identifier.token_network_address

    @property
    def channel_identifier(self) -> ChannelID:
        return self.canonical_identifier.channel_identifier

    def __repr__(self) -> str:
        return (
            f"{self.__class__.__name__}< "
            f"nonce: {self.nonce} transferred_amount: {self.transferred_amount} "
            f"locked_amount: {self.locked_amount} locksroot: {to_hex(self.locksroot)} "
            f"message_hash: {to_hex(self.message_hash)} signature: {to_hex(self.signature)} "
            f"sender: {to_checksum_address(self.sender)} "
            f"canonical_identifier: {self.canonical_identifier} "
            f"balance_hash: {to_hex(self.balance_hash)} "
            f">"
        )


class SuccessOrError:
    """Helper class to be used when you want to test a boolean

    and also collect feedback when the test fails. Initialize with any
    number of "error message" strings. The object will be considered
    truthy if there are no error messages.
    """

    def __init__(self, *error_messages: str) -> None:
        self.error_messages = list(error_messages)

    def __bool__(self) -> bool:
        return self.ok

    @property
    def ok(self) -> bool:
        return not bool(self.error_messages)

    @property
    def fail(self) -> bool:
        return not self.ok

    @property
    def as_error_message(self) -> str:
        return " / ".join(self.error_messages)<|MERGE_RESOLUTION|>--- conflicted
+++ resolved
@@ -224,69 +224,6 @@
         return not self.__eq__(other)
 
 
-<<<<<<< HEAD
-class StateManager(Generic[ST]):
-    """ The mutable storage for the application state, this storage can do
-    state transitions by applying the StateChanges to the current State.
-    """
-
-    __slots__ = ("state_transition", "current_state")
-
-    def __init__(
-        self,
-        state_transition: Callable[[Optional[ST], StateChange], TransitionResult[ST]],
-        current_state: Optional[ST],
-    ) -> None:
-        """ Initialize the state manager.
-
-        Args:
-            state_transition: function that can apply a StateChange message.
-            current_state: current application state.
-        """
-        if not callable(state_transition):  # pragma: no unittest
-            raise ValueError("state_transition must be a callable")
-
-        self.state_transition = state_transition
-        self.current_state = current_state
-
-    def copy(self) -> "StateManager[ST]":
-        # The state objects must be treated as immutable, so make a copy of the
-        # current state and pass the copy to the state machine to be modified.
-        before_copy = time.time()
-        copy_state = deepcopy(self.current_state)
-        log.debug("Copied state before applying state changes", duration=time.time() - before_copy)
-        return StateManager(self.state_transition, copy_state)
-
-    def dispatch(self, state_change: StateChange) -> Tuple[ST, List[Event]]:
-        # Update the current state by applying the state changes
-        iteration = self.state_transition(self.current_state, state_change)
-
-        typecheck(iteration, TransitionResult)
-        for e in iteration.events:
-            typecheck(e, Event)
-        typecheck(iteration.new_state, State)
-
-        # Skipping the copy because this value is internal
-        next_state = iteration.new_state
-
-        assert next_state is not None, "State transition did not yield new state"
-        self.current_state = next_state
-
-        return iteration.new_state, iteration.events
-
-    def __eq__(self, other: Any) -> bool:
-        return (
-            isinstance(other, StateManager)
-            and self.state_transition == other.state_transition
-            and self.current_state == other.current_state
-        )
-
-    def __ne__(self, other: Any) -> bool:
-        return not self.__eq__(other)
-
-
-=======
->>>>>>> 0947d9e5
 @dataclass
 class BalanceProofUnsignedState(State):
     """ Balance proof from the local node without the signature. """
